"""Administration tools for telegram bots.

Usage:
```
import davtelepot
my_bot = davtelepot.Bot.get('my_token', 'my_database.db')
davtelepot.admin_tools.init(my_bot)
```
"""

# Standard library modules
import asyncio
import datetime
import json
import logging

# Third party modules
from sqlalchemy.exc import ResourceClosedError

# Project modules
from . import bot as davtelepot_bot, messages, __version__
from .utilities import (
    async_wrapper, CachedPage, Confirmator, extract, get_cleaned_text,
    get_user, escape_html_chars, line_drawing_unordered_list, make_button,
    make_inline_keyboard, remove_html_tags, send_part_of_text_file,
    send_csv_file
)


async def _forward_to(update, bot, sender, addressee, is_admin=False):
    if update['text'].lower() in ['stop'] and is_admin:
        with bot.db as db:
            admin_record = db['users'].find_one(
                telegram_id=sender
            )
            session_record = db['talking_sessions'].find_one(
                admin=admin_record['id'],
                cancelled=0
            )
            other_user_record = db['users'].find_one(
                id=session_record['user']
            )
        await end_session(
            bot=bot,
            other_user_record=other_user_record,
            admin_record=admin_record
        )
    else:
        bot.set_individual_text_message_handler(
            await async_wrapper(
                _forward_to,
                sender=sender,
                addressee=addressee,
                is_admin=is_admin
            ),
            sender
        )
        await bot.forward_message(
            chat_id=addressee,
            update=update
        )
    return


def get_talk_panel(bot, update, user_record=None, text=''):
    """Return text and reply markup of talk panel.

    `text` may be:
    - `user_id` as string
    - `username` as string
    - `''` (empty string) for main menu (default)
    """
    users = []
    if len(text):
        with bot.db as db:
            if text.isnumeric():
                users = list(
                    db['users'].find(id=int(text))
                )
            else:
                users = list(
                    db.query(
                        "SELECT * "
                        "FROM users "
                        "WHERE COALESCE( "
                        "    first_name || last_name || username, "
                        "    last_name || username, "
                        "    first_name || username, "
                        "    username, "
                        "    first_name || last_name, "
                        "    last_name, "
                        "    first_name "
                        f") LIKE '%{text}%' "
                        "ORDER BY LOWER( "
                        "    COALESCE( "
                        "        first_name || last_name || username, "
                        "        last_name || username, "
                        "        first_name || username, "
                        "        username, "
                        "        first_name || last_name, "
                        "        last_name, "
                        "        first_name "
                        "    ) "
                        ") "
                        "LIMIT 26"
                    )
                )
    if len(text) == 0:
        text = (
            bot.get_message(
                'talk',
                'help_text',
                update=update,
                user_record=user_record,
                q=escape_html_chars(
                    remove_html_tags(text)
                )
            )
        )
        reply_markup = make_inline_keyboard(
            [
                make_button(
                    bot.get_message(
                        'talk', 'search_button',
                        update=update, user_record=user_record
                    ),
                    prefix='talk:///',
                    data=['search']
                )
            ],
            1
        )
    elif len(users) == 0:
        text = (
            bot.get_message(
                'talk',
                'user_not_found',
                update=update,
                user_record=user_record,
                q=escape_html_chars(
                    remove_html_tags(text)
                )
            )
        )
        reply_markup = make_inline_keyboard(
            [
                make_button(
                    bot.get_message(
                        'talk', 'search_button',
                        update=update, user_record=user_record
                    ),
                    prefix='talk:///',
                    data=['search']
                )
            ],
            1
        )
    else:
        text = "{header}\n\n{u}{etc}".format(
            header=bot.get_message(
                'talk', 'select_user',
                update=update, user_record=user_record
            ),
            u=line_drawing_unordered_list(
                [
                    get_user(user)
                    for user in users[:25]
                ]
            ),
            etc=(
                '\n\n[...]'
                if len(users) > 25
                else ''
            )
        )
        reply_markup = make_inline_keyboard(
            [
                make_button(
                    '👤 {u}'.format(
                        u=get_user(
                            {
                                key: val
                                for key, val in user.items()
                                if key in ('first_name',
                                           'last_name',
                                           'username')
                            }
                        )
                    ),
                    prefix='talk:///',
                    data=[
                        'select',
                        user['id']
                    ]
                )
                for user in users[:25]
            ],
            2
        )
    return text, reply_markup


async def _talk_command(bot, update, user_record):
    text = get_cleaned_text(
        update,
        bot,
        ['talk']
    )
    text, reply_markup = get_talk_panel(bot=bot, update=update,
                                        user_record=user_record, text=text)
    return dict(
        text=text,
        parse_mode='HTML',
        reply_markup=reply_markup,
    )


async def start_session(bot, other_user_record, admin_record):
    """Start talking session between user and admin.

    Register session in database, so it gets loaded before message_loop starts.
    Send a notification both to admin and user, set custom parsers and return.
    """
    with bot.db as db:
        db['talking_sessions'].insert(
            dict(
                user=other_user_record['id'],
                admin=admin_record['id'],
                cancelled=0
            )
        )
    await bot.send_message(
        chat_id=other_user_record['telegram_id'],
        text=bot.get_message(
            'talk', 'user_warning',
            user_record=other_user_record,
            u=get_user(admin_record)
        )
    )
    await bot.send_message(
        chat_id=admin_record['telegram_id'],
        text=bot.get_message(
            'talk', 'admin_warning',
            user_record=admin_record,
            u=get_user(other_user_record)
        ),
        reply_markup=make_inline_keyboard(
            [
                make_button(
                    bot.get_message(
                        'talk', 'stop',
                        user_record=admin_record
                    ),
                    prefix='talk:///',
                    data=['stop', other_user_record['id']]
                )
            ]
        )
    )
    bot.set_individual_text_message_handler(
        await async_wrapper(
            _forward_to,
            sender=other_user_record['telegram_id'],
            addressee=admin_record['telegram_id'],
            is_admin=False
        ),
        other_user_record['telegram_id']
    )
    bot.set_individual_text_message_handler(
        await async_wrapper(
            _forward_to,
            sender=admin_record['telegram_id'],
            addressee=other_user_record['telegram_id'],
            is_admin=True
        ),
        admin_record['telegram_id']
    )
    return


async def end_session(bot, other_user_record, admin_record):
    """End talking session between user and admin.

    Cancel session in database, so it will not be loaded anymore.
    Send a notification both to admin and user, clear custom parsers
        and return.
    """
    with bot.db as db:
        db['talking_sessions'].update(
            dict(
                admin=admin_record['id'],
                cancelled=1
            ),
            ['admin']
        )
    await bot.send_message(
        chat_id=other_user_record['telegram_id'],
        text=bot.get_message(
            'talk', 'user_session_ended',
            user_record=other_user_record,
            u=get_user(admin_record)
        )
    )
    await bot.send_message(
        chat_id=admin_record['telegram_id'],
        text=bot.get_message(
            'talk', 'admin_session_ended',
            user_record=admin_record,
            u=get_user(other_user_record)
        ),
    )
    for record in (admin_record, other_user_record,):
        bot.remove_individual_text_message_handler(record['telegram_id'])
    return


async def _talk_button(bot, update, user_record, data):
    telegram_id = user_record['telegram_id']
    command, *arguments = data
    result, text, reply_markup = '', '', None
    if command == 'search':
        bot.set_individual_text_message_handler(
            await async_wrapper(
                _talk_command,
            ),
            update
        )
        text = bot.get_message(
            'talk', 'instructions',
            update=update, user_record=user_record
        )
        reply_markup = None
    elif command == 'select':
        if (
                len(arguments) < 1
                or type(arguments[0]) is not int
        ):
            result = "Errore!"
        else:
            with bot.db as db:
                other_user_record = db['users'].find_one(
                    id=arguments[0]
                )
                admin_record = db['users'].find_one(
                    telegram_id=telegram_id
                )
            await start_session(
                bot,
                other_user_record=other_user_record,
                admin_record=admin_record
            )
    elif command == 'stop':
        if (
                len(arguments) < 1
                or type(arguments[0]) is not int
        ):
            result = "Errore!"
        elif not Confirmator.get('stop_bots').confirm(telegram_id):
            result = bot.get_message(
                'talk', 'end_session',
                update=update, user_record=user_record
            )
        else:
            with bot.db as db:
                other_user_record = db['users'].find_one(
                    id=arguments[0]
                )
                admin_record = db['users'].find_one(
                    telegram_id=telegram_id
                )
            await end_session(
                bot,
                other_user_record=other_user_record,
                admin_record=admin_record
            )
            text = "Session ended."
            reply_markup = None
    if text:
        return dict(
            text=result,
            edit=dict(
                text=text,
                parse_mode='HTML',
                reply_markup=reply_markup,
                disable_web_page_preview=True
            )
        )
    return result


async def _restart_command(bot, update, user_record):
    with bot.db as db:
        db['restart_messages'].insert(
            dict(
                text=bot.get_message(
                    'admin', 'restart_command', 'restart_completed_message',
                    update=update, user_record=user_record
                ),
                chat_id=update['chat']['id'],
                parse_mode='HTML',
                reply_to_message_id=update['message_id'],
                sent=None
            )
        )
    await bot.reply(
        update=update,
        text=bot.get_message(
            'admin', 'restart_command', 'restart_scheduled_message',
            update=update, user_record=user_record
        )
    )
    bot.__class__.stop(message='=== RESTART ===', final_state=65)
    return


async def _stop_command(bot, update, user_record):
    text = bot.get_message(
        'admin', 'stop_command', 'text',
        update=update, user_record=user_record
    )
    reply_markup = make_inline_keyboard(
        [
            make_button(
                text=bot.get_message(
                    'admin', 'stop_button', 'stop_text',
                    update=update, user_record=user_record
                ),
                prefix='stop:///',
                data=['stop']
            ),
            make_button(
                text=bot.get_message(
                    'admin', 'stop_button', 'cancel',
                    update=update, user_record=user_record
                ),
                prefix='stop:///',
                data=['cancel']
            )
        ],
        1
    )
    return dict(
        text=text,
        parse_mode='HTML',
        reply_markup=reply_markup
    )


async def stop_bots(bot):
    """Stop bots in `bot` class."""
    await asyncio.sleep(2)
    bot.__class__.stop(message='=== STOP ===', final_state=0)
    return


async def _stop_button(bot, update, user_record, data):
    result, text, reply_markup = '', '', None
    telegram_id = user_record['telegram_id']
    command = data[0] if len(data) > 0 else 'None'
    if command == 'stop':
        if not Confirmator.get('stop_bots').confirm(telegram_id):
            return bot.get_message(
                'admin', 'stop_button', 'confirm',
                update=update, user_record=user_record
            )
        text = bot.get_message(
            'admin', 'stop_button', 'stopping',
            update=update, user_record=user_record
        )
        result = text
        # Do not stop bots immediately, otherwise callback query
        # will never be answered
        asyncio.ensure_future(stop_bots(bot))
    elif command == 'cancel':
        text = bot.get_message(
            'admin', 'stop_button', 'cancelled',
            update=update, user_record=user_record
        )
        result = text
    if text:
        return dict(
            text=result,
            edit=dict(
                text=text,
                parse_mode='HTML',
                reply_markup=reply_markup,
                disable_web_page_preview=True
            )
        )
    return result


async def _send_bot_database(bot, update, user_record):
    if not all(
            [
                bot.db_url.endswith('.db'),
                bot.db_url.startswith('sqlite:///')
            ]
    ):
        return bot.get_message(
            'admin', 'db_command', 'not_sqlite',
            update=update, user_record=user_record,
            db_type=bot.db_url.partition(':///')[0]
        )
    await bot.send_document(
        chat_id=user_record['telegram_id'],
        document_path=extract(bot.db.url, starter='sqlite:///'),
        caption=bot.get_message(
            'admin', 'db_command', 'file_caption',
            update=update, user_record=user_record
        )
    )
    return bot.get_message(
        'admin', 'db_command', 'db_sent',
        update=update, user_record=user_record
    )


async def _query_command(bot, update, user_record):
    query = get_cleaned_text(
        update,
        bot,
        ['query', ]
    )
    query_id = None
    if len(query) == 0:
        return bot.get_message(
            'admin', 'query_command', 'help',
            update=update, user_record=user_record
        )
    try:
        with bot.db as db:
            record = db.query(query)
            try:
                record = list(record)
            except ResourceClosedError:
                record = bot.get_message(
                    'admin', 'query_command', 'no_iterable',
                    update=update, user_record=user_record
                )
            query_id = db['queries'].upsert(
                dict(
                    query=query
                ),
                ['query']
            )
            if query_id is True:
                query_id = db['queries'].find_one(
                    query=query
                )['id']
        result = json.dumps(record, indent=2)
        if len(result) > 500:
            result = (
                f"{result[:200]}\n"  # First 200 characters
                f"[...]\n"  # Interruption symbol
                f"{result[-200:]}"  # Last 200 characters
            )
    except Exception as e:
        result = "{first_line}\n{e}".format(
            first_line=bot.get_message(
                'admin', 'query_command', 'exception',
                update=update, user_record=user_record
            ),
            e=e
        )
    result = (
            "<b>{first_line}</b>\n".format(
                first_line=bot.get_message(
                    'admin', 'query_command', 'result',
                    update=update, user_record=user_record
                )
            )
            + f"<code>{query}</code>\n\n"
              f"{result}"
    )
    if query_id:
        reply_markup = make_inline_keyboard(
            [
                make_button(
                    text='CSV',
                    prefix='db_query:///',
                    data=['csv', query_id]
                )
            ],
            1
        )
    else:
        reply_markup = None
    return dict(
        chat_id=update['chat']['id'],
        text=result,
        parse_mode='HTML',
        reply_markup=reply_markup
    )


async def _query_button(bot, update, user_record, data):
    result, text, reply_markup = '', '', None
    command = data[0] if len(data) else 'default'
    error_message = bot.get_message(
        'admin', 'query_button', 'error',
        user_record=user_record, update=update
    )
    if command == 'csv':
        if not len(data) > 1:
            return error_message
        if len(data) > 1:
            with bot.db as db:
                query_record = db['queries'].find_one(id=data[1])
                if query_record is None or 'query' not in query_record:
                    return error_message
            await send_csv_file(
                bot=bot,
                chat_id=update['from']['id'],
                query=query_record['query'],
                file_name=bot.get_message(
                    'admin', 'query_button', 'file_name',
                    user_record=user_record, update=update
                ),
                update=update,
                user_record=user_record
            )
    if text:
        return dict(
            text=result,
            edit=dict(
                text=text,
                reply_markup=reply_markup
            )
        )
    return result


async def _log_command(bot, update, user_record):
    if bot.log_file_path is None:
        return bot.get_message(
            'admin', 'log_command', 'no_log',
            update=update, user_record=user_record
        )
    # Always send log file in private chat
    chat_id = update['from']['id']
    text = get_cleaned_text(update, bot, ['log'])
    reversed_ = 'r' not in text
    text = text.strip('r')
    if text.isnumeric():
        limit = int(text)
    else:
        limit = 100
    if limit is None:
        sent = await bot.send_document(
            chat_id=chat_id,
            document_path=bot.log_file_path,
            caption=bot.get_message(
                'admin', 'log_command', 'here_is_log_file',
                update=update, user_record=user_record
            )
        )
    else:
        sent = await send_part_of_text_file(
            bot=bot,
            update=update,
            user_record=user_record,
            chat_id=chat_id,
            file_path=bot.log_file_path,
            file_name=bot.log_file_name,
            caption=bot.get_message(
                'admin', 'log_command', (
                    'log_file_last_lines'
                    if reversed_
                    else 'log_file_first_lines'
                ),
                update=update, user_record=user_record,
                lines=limit
            ),
            reversed_=reversed_,
            limit=limit
        )
    if isinstance(sent, Exception):
        return bot.get_message(
            'admin', 'log_command', 'sending_failure',
            update=update, user_record=user_record,
            e=sent
        )
    return


async def _errors_command(bot, update, user_record):
    # Always send errors log file in private chat
    chat_id = update['from']['id']
    if bot.errors_file_path is None:
        return bot.get_message(
            'admin', 'errors_command', 'no_log',
            update=update, user_record=user_record
        )
    await bot.sendChatAction(chat_id=chat_id, action='upload_document')
    try:
        # Check that error log is not empty
        with open(bot.errors_file_path, 'r') as errors_file:
            for _ in errors_file:
                break
            else:
                return bot.get_message(
                    'admin', 'errors_command', 'empty_log',
                    update=update, user_record=user_record
                )
        # Send error log
        sent = await bot.send_document(
            # Always send log file in private chat
            chat_id=chat_id,
            document_path=bot.errors_file_path,
            caption=bot.get_message(
                'admin', 'errors_command', 'here_is_log_file',
                update=update, user_record=user_record
            )
        )
        # Reset error log
        with open(bot.errors_file_path, 'w') as errors_file:
            errors_file.write('')
    except Exception as e:
        sent = e
    # Notify failure
    if isinstance(sent, Exception):
        return bot.get_message(
            'admin', 'errors_command', 'sending_failure',
            update=update, user_record=user_record,
            e=sent
        )
    return


async def _maintenance_command(bot, update, user_record):
    maintenance_message = get_cleaned_text(update, bot, ['maintenance'])
    if maintenance_message.startswith('{'):
        maintenance_message = json.loads(maintenance_message)
    maintenance_status = bot.change_maintenance_status(
        maintenance_message=maintenance_message
    )
    if maintenance_status:
        return bot.get_message(
            'admin', 'maintenance_command', 'maintenance_started',
            update=update, user_record=user_record,
            message=bot.maintenance_message
        )
    return bot.get_message(
        'admin', 'maintenance_command', 'maintenance_ended',
        update=update, user_record=user_record
    )


def get_maintenance_exception_criterion(bot, allowed_command):
    """Get a criterion to allow a type of updates during maintenance.

    `bot` : davtelepot.bot.Bot() instance
    `allowed_command` : str (command to be allowed during maintenance)
    """

    def criterion(update):
        if 'message' not in update:
            return False
        update = update['message']
        text = get_cleaned_text(update, bot, [])
        if (
                'from' not in update
                or 'id' not in update['from']
        ):
            return False
        with bot.db as db:
            user_record = db['users'].find_one(
                telegram_id=update['from']['id']
            )
        if not bot.authorization_function(
                update=update,
                user_record=user_record,
                authorization_level=2
        ):
            return False
        return text == allowed_command.strip('/')

    return criterion


async def get_last_commit():
    """Get last commit hash and davtelepot version."""
    try:
        _subprocess = await asyncio.create_subprocess_exec(
            'git', 'rev-parse', 'HEAD',
            stdout=asyncio.subprocess.PIPE,
            stderr=asyncio.subprocess.STDOUT
        )
        stdout, _ = await _subprocess.communicate()
        last_commit = stdout.decode().strip()
    except Exception as e:
        last_commit = f"{e}"
    if last_commit.startswith("fatal: not a git repository"):
        last_commit = "-"
    return last_commit


<<<<<<< HEAD
async def _version_command(bot, update, user_record):
    last_commit = await get_last_commit()
    return bot.get_message(
        'admin', 'version_command', 'result',
        last_commit=last_commit,
        davtelepot_version=__version__,
=======
async def _version_command(bot: davtelepot_bot, update, user_record):
    last_commit = await get_last_commit()
    text = bot.get_message(
        'admin', 'version_command', 'header',
        last_commit=last_commit,
>>>>>>> baf1dbbe
        update=update, user_record=user_record
    )
    text += '\n'.join(
        f"<b>{package.__name__}</b>: "
        f"<code>{package.__version__}</code>"
        for package in bot.packages
    )
    return text


async def notify_new_version(bot: davtelepot_bot):
    """Notify `bot` administrators about new versions.

    Notify admins when last commit and/or davtelepot version change.
    """
    last_commit = await get_last_commit()
    old_record = bot.db['version_history'].find_one(
        order_by=['-id']
    )
    current_versions = {
        f"{package.__name__}_version": package.__version__
        for package in bot.packages
    }
    current_versions['last_commit'] = last_commit
    if old_record is None:
        old_record = dict(
            updated_at=datetime.datetime.min,
        )
    for name in current_versions.keys():
        if name not in old_record:
            old_record[name] = None
    if any(
            old_record[name] != current_version
            for name, current_version in current_versions.items()
    ):
        bot.db['version_history'].insert(
            dict(
                updated_at=datetime.datetime.now(),
                **current_versions
            )
        )
        for admin in bot.administrators:
            text = bot.get_message(
                'admin', 'new_version', 'title',
                user_record=admin
            ) + '\n\n'
            if last_commit != old_record['last_commit']:
                text += bot.get_message(
                    'admin', 'new_version', 'last_commit',
                    old_record=old_record,
                    new_record=current_versions,
                    user_record=admin
                ) + '\n\n'
            text += '\n'.join(
                f"<b>{name[:-len('_version')]}</b>: "
                f"<code>{old_record[name]}</code> —> "
                f"<code>{current_version}</code>"
                for name, current_version in current_versions.items()
                if name not in ('last_commit', )
                and current_version != old_record[name]
            )
            await bot.send_message(
                chat_id=admin['telegram_id'],
                disable_notification=True,
                text=text
            )
    return


async def get_package_updates(bot: davtelepot_bot,
                              monitoring_interval: int = 60 * 60):
    while 1:
        news = dict()
        for package in bot.packages:
            package_web_page = CachedPage.get(
                f'https://pypi.python.org/pypi/{package.__name__}/json',
                cache_time=2,
                mode='json'
            )
            web_page = await package_web_page.get_page()
            if web_page is None or isinstance(web_page, Exception):
                logging.error(f"Cannot get updates for {package.__name__}, "
                              "skipping...")
                continue
            new_version = web_page['info']['version']
            current_version = package.__version__
            if new_version != current_version:
                news[package.__name__] = {
                    'current': current_version,
                    'new': new_version
                }
        if news:
            for admin in bot.administrators:
                text = bot.get_message(
                    'admin', 'updates_available', 'header',
                    user_record=admin
                ) + '\n\n'
                text += '\n'.join(
                    f"<b>{package}</b>: "
                    f"<code>{versions['current']}</code> —> "
                    f"<code>{versions['new']}</code>"
                    for package, versions in news.items()
                )
                await bot.send_message(
                    chat_id=admin['telegram_id'],
                    disable_notification=True,
                    text=text
                )
        await asyncio.sleep(monitoring_interval)


def init(telegram_bot,
         talk_messages=None,
         admin_messages=None,
         packages=None):
    """Assign parsers, commands, buttons and queries to given `bot`."""
    if packages is None:
        packages = []
    telegram_bot.packages.extend(
        filter(lambda package: package not in telegram_bot.packages,
               packages)
    )
    asyncio.ensure_future(get_package_updates(telegram_bot))
    if talk_messages is None:
        talk_messages = messages.default_talk_messages
    telegram_bot.messages['talk'] = talk_messages
    if admin_messages is None:
        admin_messages = messages.default_admin_messages
    telegram_bot.messages['admin'] = admin_messages
    db = telegram_bot.db
    if 'talking_sessions' not in db.tables:
        db['talking_sessions'].insert(
            dict(
                user=0,
                admin=0,
                cancelled=1
            )
        )

    allowed_during_maintenance = [
        get_maintenance_exception_criterion(telegram_bot, command)
        for command in ['stop', 'restart', 'maintenance']
    ]

    @telegram_bot.additional_task(when='BEFORE')
    async def load_talking_sessions():
        sessions = []
        for session in db.query(
                """SELECT *
            FROM talking_sessions
            WHERE NOT cancelled
            """
        ):
            sessions.append(
                dict(
                    other_user_record=db['users'].find_one(
                        id=session['user']
                    ),
                    admin_record=db['users'].find_one(
                        id=session['admin']
                    ),
                )
            )
        for session in sessions:
            await start_session(
                bot=telegram_bot,
                other_user_record=session['other_user_record'],
                admin_record=session['admin_record']
            )

    @telegram_bot.command(command='/talk',
                          aliases=[],
                          show_in_keyboard=False,
                          description=admin_messages[
                              'talk_command']['description'],
                          authorization_level='admin')
    async def talk_command(bot, update, user_record):
        return await _talk_command(bot, update, user_record)

    @telegram_bot.button(prefix='talk:///',
                         separator='|',
                         authorization_level='admin')
    async def talk_button(bot, update, user_record, data):
        return await _talk_button(bot, update, user_record, data)

    @telegram_bot.command(command='/restart',
                          aliases=[],
                          show_in_keyboard=False,
                          description=admin_messages[
                              'restart_command']['description'],
                          authorization_level='admin')
    async def restart_command(bot, update, user_record):
        return await _restart_command(bot, update, user_record)

    @telegram_bot.additional_task('BEFORE')
    async def send_restart_messages():
        """Send restart messages at restart."""
        for restart_message in db['restart_messages'].find(sent=None):
            asyncio.ensure_future(
                telegram_bot.send_message(
                    **{
                        key: val
                        for key, val in restart_message.items()
                        if key in (
                            'chat_id',
                            'text',
                            'parse_mode',
                            'reply_to_message_id'
                        )
                    }
                )
            )
            db['restart_messages'].update(
                dict(
                    sent=datetime.datetime.now(),
                    id=restart_message['id']
                ),
                ['id'],
                ensure=True
            )
        return

    @telegram_bot.command(command='/stop',
                          aliases=[],
                          show_in_keyboard=False,
                          description=admin_messages[
                              'stop_command']['description'],
                          authorization_level='admin')
    async def stop_command(bot, update, user_record):
        return await _stop_command(bot, update, user_record)

    @telegram_bot.button(prefix='stop:///',
                         separator='|',
                         description=admin_messages[
                             'stop_command']['description'],
                         authorization_level='admin')
    async def stop_button(bot, update, user_record, data):
        return await _stop_button(bot, update, user_record, data)

    @telegram_bot.command(command='/db',
                          aliases=[],
                          show_in_keyboard=False,
                          description=admin_messages[
                              'db_command']['description'],
                          authorization_level='admin')
    async def send_bot_database(bot, update, user_record):
        return await _send_bot_database(bot, update, user_record)

    @telegram_bot.command(command='/query',
                          aliases=[],
                          show_in_keyboard=False,
                          description=admin_messages[
                              'query_command']['description'],
                          authorization_level='admin')
    async def query_command(bot, update, user_record):
        return await _query_command(bot, update, user_record)

    @telegram_bot.command(command='/select',
                          aliases=[],
                          show_in_keyboard=False,
                          description=admin_messages[
                              'select_command']['description'],
                          authorization_level='admin')
    async def select_command(bot, update, user_record):
        return await _query_command(bot, update, user_record)

    @telegram_bot.button(prefix='db_query:///',
                         separator='|',
                         description=admin_messages[
                             'query_command']['description'],
                         authorization_level='admin')
    async def query_button(bot, update, user_record, data):
        return await _query_button(bot, update, user_record, data)

    @telegram_bot.command(command='/log',
                          aliases=[],
                          show_in_keyboard=False,
                          description=admin_messages[
                              'log_command']['description'],
                          authorization_level='admin')
    async def log_command(bot, update, user_record):
        return await _log_command(bot, update, user_record)

    @telegram_bot.command(command='/errors',
                          aliases=[],
                          show_in_keyboard=False,
                          description=admin_messages[
                              'errors_command']['description'],
                          authorization_level='admin')
    async def errors_command(bot, update, user_record):
        return await _errors_command(bot, update, user_record)

    for exception in allowed_during_maintenance:
        telegram_bot.allow_during_maintenance(exception)

    @telegram_bot.command(command='/maintenance', aliases=[],
                          show_in_keyboard=False,
                          description=admin_messages[
                              'maintenance_command']['description'],
                          authorization_level='admin')
    async def maintenance_command(bot, update, user_record):
        return await _maintenance_command(bot, update, user_record)

    @telegram_bot.command(command='/version',
                          aliases=[],
                          **{key: admin_messages['version_command'][key]
                             for key in ('reply_keyboard_button',
                                         'description',
                                         'help_section',)
                             },
                          show_in_keyboard=False,
                          authorization_level='admin')
    async def version_command(bot, update, user_record):
        return await _version_command(bot=bot,
                                      update=update,
                                      user_record=user_record)

    @telegram_bot.additional_task(when='BEFORE', bot=telegram_bot)
    async def notify_version(bot):
        return await notify_new_version(bot=bot)<|MERGE_RESOLUTION|>--- conflicted
+++ resolved
@@ -796,20 +796,11 @@
     return last_commit
 
 
-<<<<<<< HEAD
-async def _version_command(bot, update, user_record):
-    last_commit = await get_last_commit()
-    return bot.get_message(
-        'admin', 'version_command', 'result',
-        last_commit=last_commit,
-        davtelepot_version=__version__,
-=======
 async def _version_command(bot: davtelepot_bot, update, user_record):
     last_commit = await get_last_commit()
     text = bot.get_message(
         'admin', 'version_command', 'header',
         last_commit=last_commit,
->>>>>>> baf1dbbe
         update=update, user_record=user_record
     )
     text += '\n'.join(
